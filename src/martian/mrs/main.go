--- conflicted
+++ resolved
@@ -99,12 +99,7 @@
 	if value := opts["--jobmode"]; value != nil {
 		jobMode = value.(string)
 	}
-<<<<<<< HEAD
-	core.LogInfo("environ", "job mode = %s", jobMode)
-=======
 	core.LogInfo("options", "--jobmode=%s", jobMode)
-	core.VerifyJobManager(jobMode)
->>>>>>> 19244ff3
 
 	// Compute profiling mode.
 	profileMode := "disable"
@@ -132,13 +127,8 @@
 	//=========================================================================
 	// Configure Martian runtime.
 	//=========================================================================
-<<<<<<< HEAD
-	rt := core.NewRuntimeWithCores(jobMode, vdrMode, mroPath, martianVersion, mroVersion,
-		reqCores, reqMem, reqMemPerCore, profile, stackVars, debug, false)
-=======
 	rt := core.NewRuntimeWithCores(jobMode, vdrMode, profileMode, mroPath, martianVersion, mroVersion,
-		reqCores, reqMem, reqMemPerCore, -1, stackVars, debug, false)
->>>>>>> 19244ff3
+		reqCores, reqMem, reqMemPerCore, stackVars, debug, false)
 
 	// Invoke stagestance.
 	data, err := ioutil.ReadFile(invocationPath)
