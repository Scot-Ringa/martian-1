//
// Copyright (c) 2014 10X Genomics, Inc. All rights reserved.
//
// MRO semantic checking.
//
package core

import (
	"fmt"
	"os"
	"path/filepath"
	"strings"
)

//
// Semantic Checking Methods
//
func (global *Ast) err(locable Locatable, msg string, v ...interface{}) error {
	return &AstError{global, locable, fmt.Sprintf(msg, v...)}
}

func (callables *Callables) check(global *Ast) error {
	for _, callable := range callables.List {
		// Check for duplicates
		if _, ok := callables.Table[callable.getId()]; ok {
			return global.err(callable, "DuplicateNameError: stage or pipeline '%s' was already declared when encountered again", callable.getId())
		}
		callables.Table[callable.getId()] = callable
	}
	return nil
}

func (params *Params) check(global *Ast) error {
	for _, param := range params.List {
		// Check for duplicates
		if _, ok := params.Table[param.getId()]; ok {
			return global.err(param, "DuplicateNameError: parameter '%s' was already declared when encountered again", param.getId())
		}
		params.Table[param.getId()] = param

		// Check that types exist.
		if _, ok := global.TypeTable[param.getTname()]; !ok {
			return global.err(param, "TypeError: undefined type '%s'", param.getTname())
		}

		// Cache if param is file or path.
		_, ok := global.FiletypeTable[param.getTname()]
		param.setIsFile(ok)

	}
	return nil
}

func (exp *ValExp) resolveType(global *Ast, callable Callable) ([]string, int, error) {
	switch exp.getKind() {

	// Handle scalar types.
	case "int", "float", "bool", "path", "map", "null":
		return []string{exp.getKind()}, 0, nil

	// Handle strings (which could be files too).
	case "string":
		for filetype, _ := range global.FiletypeTable {
			if strings.HasSuffix(exp.Value.(string), filetype) {
				return []string{"string", filetype}, 0, nil
			}
		}
		return []string{"string"}, 0, nil

	// Array: [ 1, 2 ]
	case "array":
		for _, subexp := range exp.Value.([]Exp) {
			arrayKind, arrayDim, err := subexp.resolveType(global, callable)
			return arrayKind, arrayDim + 1, err
		}
		return []string{"null"}, 1, nil
	// File: look for matching filetype in type table
	case "file":
		for filetype, _ := range global.FiletypeTable {
			if strings.HasSuffix(exp.Value.(string), filetype) {
				return []string{filetype}, 0, nil
			}
		}
	}
	return []string{"unknown"}, 0, nil
}

func (exp *RefExp) resolveType(global *Ast, callable Callable) ([]string, int, error) {
	if callable == nil {
		global.err(exp, "ReferenceError: this binding cannot be resolved outside of a stage or pipeline.")
	}

	switch exp.getKind() {

	// Param: self.myparam
	case "self":
		param, ok := callable.getInParams().Table[exp.Id]
		if !ok {
			return []string{""}, 0, global.err(exp, "ScopeNameError: '%s' is not an input parameter of pipeline '%s'", exp.Id, callable.getId())
		}
		return []string{param.getTname()}, param.getArrayDim(), nil

	// Call: STAGE.myoutparam or STAGE
	case "call":
		// Check referenced callable is acutally called in this scope.
		pipeline, ok := callable.(*Pipeline)
		if !ok {
			return []string{""}, 0, global.err(exp, "ScopeNameError: '%s' is not called in pipeline '%s'", exp.Id, callable.getId())
		} else {
			callable, ok := pipeline.Callables.Table[exp.Id]
			if !ok {
				return []string{""}, 0, global.err(exp, "ScopeNameError: '%s' is not called in pipeline '%s'", exp.Id, pipeline.Id)
			}
			// Check referenced output is actually an output of the callable.
			param, ok := callable.getOutParams().Table[exp.OutputId]
			if !ok {
				return []string{""}, 0, global.err(exp, "NoSuchOutputError: '%s' is not an output parameter of '%s'", exp.OutputId, callable.getId())
			}

			return []string{param.getTname()}, param.getArrayDim(), nil
		}
	}
	return []string{"unknown"}, 0, nil
}

func checkTypeMatch(paramType string, valueType string) bool {
	return (valueType == "null" ||
		paramType == valueType ||
		(paramType == "path" && valueType == "string"))
}

func (bindings *BindStms) check(global *Ast, callable Callable, params *Params) error {
	// Check the bindings
	for _, binding := range bindings.List {
		// Collect bindings by id so we can check that all params are bound.
		if _, ok := bindings.Table[binding.Id]; ok {
			return global.err(binding, "DuplicateBinding: '%s' already bound in this call", binding.Id)
		}
		// Building the bindings table could also happen in the grammar rules,
		// but then we lose the ability to detect duplicate parameters as we're
		// doing right above this comment. So leave this here.
		bindings.Table[binding.Id] = binding

		// Make sure the bound-to id is a declared parameter of the callable.
		param, ok := params.Table[binding.Id]
		if !ok {
			return global.err(binding, "ArgumentError: '%s' is not a valid parameter", binding.Id)
		}

		// Typecheck the binding and cache the type.
		valueTypes, arrayDim, err := binding.Exp.resolveType(global, callable)
		if err != nil {
			return err
		}

		// Check for array match
		if binding.Sweep {
			if arrayDim == 0 {
				return global.err(binding, "TypeMismatchError: got non-array value for sweep parameter '%s'", param.getId())
			}
			arrayDim -= 1
		}
		if param.getArrayDim() != arrayDim {
			if param.getArrayDim() == 0 && arrayDim > 0 {
				return global.err(binding, "TypeMismatchError: got array value for non-array parameter '%s'", param.getId())
			} else if param.getArrayDim() > 0 && arrayDim == 0 {
				// Allow an array-decorated parameter to accept null values.
				if len(valueTypes) < 1 || valueTypes[0] != "null" {
					return global.err(binding, "TypeMismatchError: expected array of '%s' for '%s'", param.getTname(), param.getId())
				}
			} else {
				return global.err(binding, "TypeMismatchError: got %d-dimensional array value for %d-dimensional array parameter '%s'", arrayDim, param.getArrayDim(), param.getId())
			}
		}

		anymatch := false
		lastType := ""
		for _, valueType := range valueTypes {
			anymatch = anymatch || checkTypeMatch(param.getTname(), valueType)
			lastType = valueType
		}
		if !anymatch {
			return global.err(param, "TypeMismatchError: expected type '%s' for '%s' but got '%s' instead", param.getTname(), param.getId(), lastType)
		}
		binding.Tname = param.getTname()
	}

	// Check that all input params of the called segment are bound.
	for _, param := range params.List {
		if _, ok := bindings.Table[param.getId()]; !ok {
			return global.err(param, "ArgumentNotSuppliedError: no argument supplied for parameter '%s'", param.getId())
		}
	}
	return nil
}

func (global *Ast) check(stagecodePaths []string, checkSrcPath bool) error {
	// Build type table, starting with builtins. Duplicates allowed.
	types := []string{"string", "int", "float", "bool", "path", "file", "map"}
	for _, filetype := range global.Filetypes {
		types = append(types, filetype.Id)
		global.FiletypeTable[filetype.Id] = true
	}
	for _, t := range types {
		global.TypeTable[t] = true
	}

	// Check for duplicate names amongst callables.
	if err := global.Callables.check(global); err != nil {
		return err
	}

	// Check stage declarations.
	for _, stage := range global.Stages {
		// Check in parameters.
		if err := stage.InParams.check(global); err != nil {
			return err
		}
		// Check out parameters.
		if err := stage.OutParams.check(global); err != nil {
			return err
		}
		if checkSrcPath {
			// Check existence of src path.
			if _, found := searchPaths(stage.Src.Path, stagecodePaths); !found {
				stagecodePathsList := strings.Join(stagecodePaths, ", ")
				return global.err(stage, "SourcePathError: searched (%s) but stage source path not found '%s'", stagecodePathsList, stage.Src.Path)
			}
		}
		// Check split parameters.
		if stage.SplitParams != nil {
			if err := stage.SplitParams.check(global); err != nil {
				return err
			}
		}
	}

	// Check pipeline declarations.
	for _, pipeline := range global.Pipelines {
		// Check in parameters.
		if err := pipeline.InParams.check(global); err != nil {
			return err
		}
		// Check out parameters.
		if err := pipeline.OutParams.check(global); err != nil {
			return err
		}

		preflightCalls := []*CallStm{}

		// Check calls.
		for _, call := range pipeline.Calls {
			// Check for duplicate calls.
			if _, ok := pipeline.Callables.Table[call.Id]; ok {
				return global.err(call, "DuplicateCallError: '%s' was already called when encountered again", call.Id)
			}
			// Check we're calling something declared.
			callable, ok := global.Callables.Table[call.Id]
			if !ok {
				return global.err(call, "ScopeNameError: '%s' is not defined in this scope", call.Id)
			}
			// Save the valid callables for this scope.
			pipeline.Callables.Table[call.Id] = callable

			// Check to make sure if local, preflight or volatile is declared, callable is a stage
			if _, ok := callable.(*Stage); !ok {
				if call.Modifiers.Local {
					return global.err(call, "UnsupportedTagError: Pipeline '%s' cannot be called with 'local' tag", call.Id)
				}
				if call.Modifiers.Preflight {
					return global.err(call, "UnsupportedTagError: Pipeline '%s' cannot be called with 'preflight' tag", call.Id)
				}
				if call.Modifiers.Volatile {
					return global.err(call, "UnsupportedTagError: Pipeline '%s' cannot be called with 'volatile' tag", call.Id)
				}
			}
			if call.Modifiers.Preflight {
				for _, binding := range call.Bindings.List {
					if binding.Exp.getKind() == "call" {
						return global.err(call, "PreflightBindingError: Preflight stage '%s' cannot have input parameter bound to output parameter of another stage or pipeline", call.Id)
					}
				}
				if len(callable.getOutParams().List) > 0 {
					return global.err(call, "PreflightOutputError: Preflight stage '%s' cannot have any output parameters", call.Id)
				}

				preflightCalls = append(preflightCalls, call)
			}

			// Check the bindings
			if err := call.Bindings.check(global, pipeline, callable.getInParams()); err != nil {
				return err
			}

			// Check that all input params of the callable are bound.
			for _, param := range callable.getInParams().List {
				if _, ok := call.Bindings.Table[param.getId()]; !ok {
					return global.err(call, "ArgumentNotSuppliedError: no argument supplied for parameter '%s'", param.getId())
				}
			}
		}
<<<<<<< HEAD

		if len(preflightCalls) > 1 {
			return global.err(pipeline, "MultiplePreflightError: Pipeline '%s' cannot have multiple preflight stages", pipeline.Id)
		}

=======
>>>>>>> 01f902a7
	}

	// Doing these in a separate loop gives the user better incremental
	// error messages while writing a long pipeline declaration.
	for _, pipeline := range global.Pipelines {
		// Check all pipeline input params are bound in a call statement.
		boundParamIds := map[string]bool{}
		for _, call := range pipeline.Calls {
			for _, binding := range call.Bindings.List {
				refexp, ok := binding.Exp.(*RefExp)
				if ok {
					boundParamIds[refexp.Id] = true
				}
			}
		}
		for _, param := range pipeline.InParams.List {
			if _, ok := boundParamIds[param.getId()]; !ok {
				return global.err(param, "UnusedInputError: no calls use pipeline input parameter '%s'", param.getId())
			}
		}

		// Check all pipeline output params are returned.
		returnedParamIds := map[string]bool{}
		for _, binding := range pipeline.Ret.Bindings.List {
			returnedParamIds[binding.Id] = true
		}
		for _, param := range pipeline.OutParams.List {
			if _, ok := returnedParamIds[param.getId()]; !ok {
				return global.err(pipeline.Ret, "ReturnError: pipeline output parameter '%s' is not returned", param.getId())
			}
		}

		// Check return bindings.
		if err := pipeline.Ret.Bindings.check(global, pipeline, pipeline.OutParams); err != nil {
			return err
		}
	}

	// If call statement present, check the call and its bindings.
	if global.Call != nil {
		callable, ok := global.Callables.Table[global.Call.Id]
		if !ok {
			return global.err(global.Call, "ScopeNameError: '%s' is not defined in this scope", global.Call.Id)
		}
		if err := global.Call.Bindings.check(global, callable, callable.getInParams()); err != nil {
			return err
		}
	}

	return nil
}

//
// Parser interface, called by runtime.
//
func parseSource(src string, srcPath string, incPaths []string, checkSrc bool) (string, []string, *Ast, error) {
	// Add the source file's own folder to the include path for
	// resolving both @includes and stage src paths.
	incPaths = append([]string{filepath.Dir(srcPath)}, incPaths...)

	// Add PATH environment variable to the stage code path
	stagecodePaths := append(incPaths, strings.Split(os.Getenv("PATH"), ":")...)

	// Preprocess: generate new source and a locmap.
	postsrc, ifnames, locmap, err := preprocess(src, filepath.Base(srcPath), incPaths)
	if err != nil {
		return "", nil, nil, err
	}
	//printSourceMap(postsrc, locmap)

	// Parse the source into an AST and attach the locmap.
	ast, perr := yaccParse(postsrc)
	if perr != nil { // err is an mmLexInfo struct
		// Guard against index out of range, which can happen if there is syntax error
		// at the end of the file, e.g. forgetting to put a close paren at the end of
		// and invocation call/file.
		if perr.loc >= len(locmap) {
			perr.loc = len(locmap) - 1
		}
		return "", nil, nil, &ParseError{perr.token, locmap[perr.loc].fname, locmap[perr.loc].loc}
	}
	ast.Locmap = locmap

	// Run semantic checks.
	if err := ast.check(stagecodePaths, checkSrc); err != nil {
		return "", nil, nil, err
	}
	return postsrc, ifnames, ast, nil
}<|MERGE_RESOLUTION|>--- conflicted
+++ resolved
@@ -299,14 +299,6 @@
 				}
 			}
 		}
-<<<<<<< HEAD
-
-		if len(preflightCalls) > 1 {
-			return global.err(pipeline, "MultiplePreflightError: Pipeline '%s' cannot have multiple preflight stages", pipeline.Id)
-		}
-
-=======
->>>>>>> 01f902a7
 	}
 
 	// Doing these in a separate loop gives the user better incremental
