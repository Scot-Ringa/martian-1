//
// Copyright (c) 2014 10X Genomics, Inc. All rights reserved.
//
// Martian miscellaneous utilities.
//
package core

import (
	"fmt"
	"github.com/10XDev/osext"
	"os"
	"os/signal"
	"path"
	"regexp"
	"strings"
	"syscall"
	"time"

	"github.com/docopt/docopt.go"
)

<<<<<<< HEAD
func max(x int, y int) int {
	if x > y {
		return x
	}
	return y
}

func mkdir(p string) {
	err := os.Mkdir(p, 0755)
	if err != nil {
		panic(err.Error())
	}
}

=======
>>>>>>> 65b8f33f
func RelPath(p string) string {
	folder, _ := osext.ExecutableFolder()
	return path.Join(folder, p)
}

func mkdir(p string) {
	os.Mkdir(p, 0755)
}

func mkdirAll(p string) {
	os.MkdirAll(p, 0755)
}

func searchPaths(fname string, searchPaths []string) (string, bool) {
	for _, searchPath := range searchPaths {
		fpath := path.Join(searchPath, fname)
		if _, err := os.Stat(fpath); !os.IsNotExist(err) {
			return fpath, true
		}
	}
	return "", false
}

func cartesianProduct(valueSets []interface{}) []interface{} {
	perms := []interface{}{[]interface{}{}}
	for _, valueSet := range valueSets {
		newPerms := []interface{}{}
		for _, perm := range perms {
			for _, value := range valueSet.([]interface{}) {
				perm := perm.([]interface{})
				newPerm := make([]interface{}, len(perm))
				copy(newPerm, perm)
				newPerm = append(newPerm, value)
				newPerms = append(newPerms, newPerm)
			}
		}
		perms = newPerms
	}
	return perms
}

func SetupSignalHandlers() {
	// Handle CTRL-C and kill.
	sigchan := make(chan os.Signal, 1)
	signal.Notify(sigchan, os.Interrupt)
	signal.Notify(sigchan, syscall.SIGTERM)
	go func() {
		<-sigchan
		os.Exit(1)
	}()
}

func ValidateID(id string) error {
	if ok, _ := regexp.MatchString("^(\\d|\\w|-)+$", id); !ok {
		return &MartianError{fmt.Sprintf("Invalid name: %s (only numbers, letters, dash, and underscore allowed)", id)}
	}
	return nil
}

const TIMEFMT = "2006-01-02 15:04:05"

func Timestamp() string {
	return time.Now().Format(TIMEFMT)
}

func Pluralize(n int) string {
	if n == 1 {
		return ""
	}
	return "s"
}

func EnvRequire(reqs [][]string, log bool) map[string]string {
	e := map[string]string{}
	for _, req := range reqs {
		val := os.Getenv(req[0])
		if len(val) == 0 {
			fmt.Println("Please set the following environment variables:\n")
			for _, req := range reqs {
				if len(os.Getenv(req[0])) == 0 {
					fmt.Println("export", req[0], "=", req[1])
				}
			}
			os.Exit(1)
		}
		e[req[0]] = val
		if log {
			LogInfo("environ", "%s = %s", req[0], val)
		}
	}
	return e
}

func ParseMroFlags(opts map[string]interface{}, doc string, martianOptions []string, martianArguments []string) {
	// Parse doc string for accepted arguments
	r := regexp.MustCompile("--\\w+")
	s := r.FindAllString(doc, -1)
	if s == nil {
		s = []string{}
	}

	allowedOptions := map[string]bool{}
	for _, allowedOption := range s {
		allowedOptions[allowedOption] = true
	}
	// Remove unallowed options
	newMartianOptions := []string{}
	for allowedOption, _ := range allowedOptions {
		for _, option := range martianOptions {
			if strings.HasPrefix(option, allowedOption) {
				newMartianOptions = append(newMartianOptions, option)
				break
			}
		}
	}
	newMartianOptions = append(newMartianOptions, martianArguments...)
	defopts, err := docopt.Parse(doc, newMartianOptions, false, "", true, false)
	if err != nil {
		LogInfo("environ", "EnvironError: MROFLAGS environment variable has incorrect format\n")
		fmt.Println(doc)
		os.Exit(1)
	}
	for id, defval := range defopts {
		// Only use options
		if !strings.HasPrefix(id, "--") {
			continue
		}
		if val, ok := opts[id].(bool); (ok && val == false) || (!ok && opts[id] == nil) {
			opts[id] = defval
		}
	}
}<|MERGE_RESOLUTION|>--- conflicted
+++ resolved
@@ -19,7 +19,6 @@
 	"github.com/docopt/docopt.go"
 )
 
-<<<<<<< HEAD
 func max(x int, y int) int {
 	if x > y {
 		return x
@@ -27,15 +26,6 @@
 	return y
 }
 
-func mkdir(p string) {
-	err := os.Mkdir(p, 0755)
-	if err != nil {
-		panic(err.Error())
-	}
-}
-
-=======
->>>>>>> 65b8f33f
 func RelPath(p string) string {
 	folder, _ := osext.ExecutableFolder()
 	return path.Join(folder, p)
