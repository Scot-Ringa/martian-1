//
// Copyright (c) 2014 10X Genomics, Inc. All rights reserved.
//
// Martian miscellaneous utilities.
//
package core

import (
	"archive/zip"
	"bytes"
	"encoding/json"
	"fmt"
	"github.com/10XDev/osext"
	"html/template"
	"io"
	"io/ioutil"
	"os"
	"path"
	"path/filepath"
	"regexp"
	"strconv"
	"strings"
	"time"

	"github.com/10XDev/docopt.go"
)

func max(x int, y int) int {
	if x > y {
		return x
	}
	return y
}

func RelPath(p string) string {
	base := os.Getenv("MARTIAN_BASE")
	if base != "" {
		return path.Join(base, p)
	} else {
		folder, _ := osext.ExecutableFolder()
		return path.Join(folder, p)
	}
}

func mkdir(p string) {
	os.Mkdir(p, 0777)
}

func mkdirAll(p string) {
	os.MkdirAll(p, 0777)
}

func MakeJSON(data interface{}) string {
	bytes, err := json.Marshal(data)
	if err != nil {
		return err.Error()
	}
	return string(bytes)
}

func ParseMroPath(mroPath string) []string {
	return strings.Split(mroPath, ":")
}

func FormatMroPath(mroPaths []string) string {
	return strings.Join(mroPaths, ":")
}

func MakeTag(key string, value string) string {
	return fmt.Sprintf("%s:%s", key, value)
}

func ParseTag(tag string) (string, string) {
	tagList := strings.Split(tag, ":")
	if len(tagList) < 2 {
		return "", tag
	}
	return tagList[0], tagList[1]
}

func GetDirectorySize(paths []string) (uint, uint64) {
	var numFiles uint = 0
	var numBytes uint64 = 0
	for _, path := range paths {
		filepath.Walk(path, func(_ string, info os.FileInfo, err error) error {
			if err == nil {
				numBytes += uint64(info.Size())
				numFiles++
			}
			return nil
		})
	}
	return numFiles, numBytes
}

func SearchPaths(fname string, searchPaths []string) (string, bool) {
	for _, searchPath := range searchPaths {
		fpath := path.Join(searchPath, fname)
		if _, err := os.Stat(fpath); !os.IsNotExist(err) {
			return fpath, true
		}
	}
	return "", false
}

func ArrayToString(data []interface{}) []string {
	list := []string{}
	for _, i := range data {
		if value, ok := i.(string); ok {
			list = append(list, value)
		}
	}
	return list
}

func cartesianProduct(valueSets []interface{}) []interface{} {
	perms := []interface{}{[]interface{}{}}
	for _, valueSet := range valueSets {
		newPerms := []interface{}{}
		for _, perm := range perms {
			for _, value := range valueSet.([]interface{}) {
				perm := perm.([]interface{})
				newPerm := make([]interface{}, len(perm))
				copy(newPerm, perm)
				newPerm = append(newPerm, value)
				newPerms = append(newPerms, newPerm)
			}
		}
		perms = newPerms
	}
	return perms
}

func Render(dir string, tname string, data interface{}) string {
	tmpl, err := template.New(tname).Delims("[[", "]]").ParseFiles(RelPath(path.Join("..", dir, tname)))
	if err != nil {
		return err.Error()
	}
	var doc bytes.Buffer
	err = tmpl.Execute(&doc, data)
	if err != nil {
		return err.Error()
	}
	return doc.String()
}

func ValidateID(id string) error {
	if ok, _ := regexp.MatchString("^(\\d|\\w|-)+$", id); !ok {
		return &MartianError{fmt.Sprintf("Invalid name: %s (only numbers, letters, dash, and underscore allowed)", id)}
	}
	return nil
}

const TIMEFMT = "2006-01-02 15:04:05"

func Timestamp() string {
	return time.Now().Format(TIMEFMT)
}

func Pluralize(n int) string {
	if n == 1 {
		return ""
	}
	return "s"
}

func GetFilenameWithSuffix(dir string, fname string) string {
	suffix := 0
	infos, _ := ioutil.ReadDir(dir)
	re := regexp.MustCompile(fmt.Sprintf("^%s-(\\d+)$", fname))
	for _, info := range infos {
		if m := re.FindStringSubmatch(info.Name()); m != nil {
			infoSuffix, _ := strconv.Atoi(m[1])
			if suffix <= infoSuffix {
				suffix = infoSuffix + 1
			}
		}
	}
	return fmt.Sprintf("%s-%d", fname, suffix)
}

func FormatEnv(envs map[string]string) []string {
	l := []string{}
	for key, value := range envs {
		l = append(l, fmt.Sprintf("%s=%s", key, value))
	}
	return l
}

func MergeEnv(envs map[string]string) []string {
	e := map[string]string{}

	// Get base environment and convert to dictionary
	for _, env := range os.Environ() {
		envList := strings.SplitN(env, "=", 2)
		key, value := envList[0], envList[1]
		e[key] = value
	}

	// Set relevant environment variables
	for key, value := range envs {
		e[key] = value
	}

	return FormatEnv(e)
}

func EnvRequire(reqs [][]string, log bool) map[string]string {
	e := map[string]string{}
	for _, req := range reqs {
		val := os.Getenv(req[0])
		if len(val) == 0 {
			fmt.Println("Please set the following environment variables:")
			for _, req := range reqs {
				if len(os.Getenv(req[0])) == 0 {
					fmt.Println("export", req[0]+"="+req[1])
				}
			}
			os.Exit(1)
		}
		e[req[0]] = val
		if log {
			LogInfo("environ", "%s=%s", req[0], val)
		}
	}
	return e
}

func ParseTagsOpt(opt string) []string {
	tags := strings.Split(opt, ",")
	for _, tag := range tags {
		tagList := strings.Split(tag, ":")
		if len(tagList) != 2 {
			PrintInfo("options", "TagError: Tag '%s' does not <key>:<value> format", tag)
			os.Exit(1)
		}
		if len(tagList[0]) == 0 {
			PrintInfo("options", "TagError: Tag '%s' has empty key", tag)
			os.Exit(1)
		}
		if len(tagList[1]) == 0 {
			PrintInfo("options", "TagError: Tag '%s' has empty value", tag)
			os.Exit(1)
		}
	}
	return tags
}

func ParseMroFlags(opts map[string]interface{}, doc string, martianOptions []string, martianArguments []string) {
	// Parse doc string for accepted arguments
	r := regexp.MustCompile("--\\w+")
	s := r.FindAllString(doc, -1)
	if s == nil {
		s = []string{}
	}

	allowedOptions := map[string]bool{}
	for _, allowedOption := range s {
		allowedOptions[allowedOption] = true
	}
	// Remove unallowed options
	newMartianOptions := []string{}
	for allowedOption, _ := range allowedOptions {
		for _, option := range martianOptions {
			if strings.HasPrefix(option, allowedOption) {
				newMartianOptions = append(newMartianOptions, option)
				break
			}
		}
	}
	newMartianOptions = append(newMartianOptions, martianArguments...)
	defopts, err := docopt.Parse(doc, newMartianOptions, false, "", true, false)
	if err != nil {
		LogInfo("environ", "EnvironError: MROFLAGS environment variable has incorrect format\n")
		fmt.Println(doc)
		os.Exit(1)
	}
	for id, defval := range defopts {
		// Only use options
		if !strings.HasPrefix(id, "--") {
			continue
		}
		if val, ok := opts[id].(bool); (ok && val == false) || (!ok && opts[id] == nil) {
			opts[id] = defval
		}
	}
}

func ReadZip(zipPath string, filePath string) (string, error) {
	zr, err := zip.OpenReader(zipPath)
	if err != nil {
		return "", err
	}
	defer zr.Close()

	for _, f := range zr.File {
		if f.Name == filePath {
			in, err := f.Open()
			if err != nil {
				return "", err
			}
			defer in.Close()

			buf := new(bytes.Buffer)
			if _, err := io.Copy(buf, in); err != nil {
				return "", err
			}
			return buf.String(), nil
		}
	}

	return "", &ZipError{zipPath, filePath}
}

func Unzip(zipPath string) error {
	zr, err := zip.OpenReader(zipPath)
	if err != nil {
		return err
	}
	defer zr.Close()

	for _, f := range zr.File {
		filePath := path.Join(path.Dir(zipPath), f.Name)
		mkdirAll(path.Dir(filePath))

		in, err := f.Open()
		if err != nil {
			return err
		}

		out, err := os.Create(filePath)
		if err != nil {
			return err
		}

		if _, err := io.Copy(out, in); err != nil {
			return err
		}

		in.Close()
		out.Close()
	}

	return nil
}

func CreateZip(zipPath string, filePaths []string) error {
	f, err := os.Create(zipPath)
	if err != nil {
		return err
	}
	defer f.Close()

	zw := zip.NewWriter(f)
	for _, filePath := range filePaths {
		info, err := os.Stat(filePath)
		if err != nil {
			return err
		}
		if info.IsDir() {
			continue
		}

		relPath, _ := filepath.Rel(path.Dir(zipPath), filePath)
		out, err := zw.Create(relPath)
		if err != nil {
			return err
		}

		in, err := os.Open(filePath)
		if err != nil {
			return err
		}

		if _, err := io.Copy(out, in); err != nil {
			return err
		}

		in.Close()
	}
	if err := zw.Close(); err != nil {
		return err
	}

	return nil
}

<<<<<<< HEAD
func SearchPipestanceParams(pipestance *Ast, what string) interface{} {
	b1 := pipestance.Call.Bindings.Table[what]
	if b1 == nil {
		return nil
	} else {
		return b1.Exp.(*ValExp).Value
	}
=======
/*
 * Compute a "partially" Qualified stage name. This is a fully qualified name
 * (ID.pipestance.pipe.pipe.pipe.....stage) with the initial ID and pipestance
 * trimmed off. This allows for comparisons between different pipestances with
 * the same (or similar) shapes.
 */
func partiallyQualifiedName(n string) string {
	count := 0
	for i := 0; i < len(n); i++ {
		if n[i] == '.' {
			count++
		}
		if count == 2 {
			return n[i+1 : len(n)]
		}
	}
	return ""
>>>>>>> 3824b51f
}<|MERGE_RESOLUTION|>--- conflicted
+++ resolved
@@ -385,7 +385,6 @@
 	return nil
 }
 
-<<<<<<< HEAD
 func SearchPipestanceParams(pipestance *Ast, what string) interface{} {
 	b1 := pipestance.Call.Bindings.Table[what]
 	if b1 == nil {
@@ -393,7 +392,8 @@
 	} else {
 		return b1.Exp.(*ValExp).Value
 	}
-=======
+}
+
 /*
  * Compute a "partially" Qualified stage name. This is a fully qualified name
  * (ID.pipestance.pipe.pipe.pipe.....stage) with the initial ID and pipestance
@@ -411,5 +411,4 @@
 		}
 	}
 	return ""
->>>>>>> 3824b51f
 }