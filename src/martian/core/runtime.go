--- conflicted
+++ resolved
@@ -1071,14 +1071,6 @@
 		if !metadata.exists("warn") {
 			continue
 		}
-<<<<<<< HEAD
-		errlog := metadata.readRaw("errors")
-		summary := "<none>"
-		if self.stagecodeLang == "Python" {
-			errlines := strings.Split(errlog, "\n")
-			if len(errlines) >= 1 {
-				summary = errlines[len(errlines)-1]
-=======
 		warnings += metadata.readRaw("warn")
 		isWarnings = true
 	}
@@ -1095,22 +1087,24 @@
 			summary := "<none>"
 			if self.stagecodeLang == "Python" {
 				errlines := strings.Split(errlog, "\n")
-				if len(errlines) >= 2 {
-					summary = errlines[len(errlines)-2]
+				if len(errlines) >= 1 {
+					summary = errlines[len(errlines)-1]
 				}
 			}
 			return metadata.fqname, summary, errlog, "errors", []string{
 				metadata.makePath("errors"),
 				metadata.makePath("stdout"),
 				metadata.makePath("stderr"),
->>>>>>> 0a20f3cb
 			}
 		}
 		if metadata.exists("assert") {
-			warnlog := metadata.readRaw("assert")
-			warnlines := strings.Split(warnlog, "\n")
-			summary := warnlines[len(warnlines)-1]
-			return metadata.fqname, summary, warnlog, "assert", []string{
+			assertlog := metadata.readRaw("assert")
+			summary := "<none>"
+			assertlines := strings.Split(assertlog, "\n")
+			if len(assertlines) >= 1 {
+				summary = assertlines[len(assertlines)-1]
+			}
+			return metadata.fqname, summary, assertlog, "assert", []string{
 				metadata.makePath("assert"),
 			}
 		}
