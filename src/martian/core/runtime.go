--- conflicted
+++ resolved
@@ -2055,13 +2055,11 @@
 	if !metadata.exists("perf") {
 		metadata.write("perf", self.Serialize("perf"))
 	}
-<<<<<<< HEAD
+	if !metadata.exists("finalstate") {
+		metadata.write("finalstate", self.Serialize("finalstate"))
+	}
 	if !metadata.exists("metadata") {
 		self.TarMetadata(metadata.makePath("metadata"))
-=======
-	if !metadata.exists("finalstate") {
-		metadata.write("finalstate", self.Serialize("finalstate"))
->>>>>>> 20d52864
 	}
 }
 
@@ -2294,10 +2292,6 @@
 
 func (self *Runtime) ReattachToPipestance(psid string, pipestancePath string, src string, checkSrc bool,
 	readOnly bool) (*Pipestance, error) {
-<<<<<<< HEAD
-	invocationPath := path.Join(pipestancePath, "_invocation")
-	metadataPath := path.Join(pipestancePath, "_metadata")
-=======
 	return self.reattachToPipestance(psid, pipestancePath, src, checkSrc, readOnly, "invocation")
 }
 
@@ -2311,7 +2305,7 @@
 	readOnly bool, srcType string) (*Pipestance, error) {
 	fname := "_" + srcType
 	invocationPath := path.Join(pipestancePath, fname)
->>>>>>> 20d52864
+	metadataPath := path.Join(pipestancePath, "_metadata")
 
 	// Read in the existing _invocation file.
 	data, err := ioutil.ReadFile(invocationPath)
