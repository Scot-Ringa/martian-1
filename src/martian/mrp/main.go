//
// Copyright (c) 2014 10X Genomics, Inc. All rights reserved.
//
// Martian pipeline runner.
//
package main

import (
	"github.com/10XDev/docopt.go"
	"github.com/dustin/go-humanize"
	"io/ioutil"
	"martian/core"
	"net/http"
	"net/url"
	"os"
	"os/user"
	"path"
	"path/filepath"
	"strconv"
	"strings"
	"time"
)

//=============================================================================
// Pipestance runner.
//=============================================================================
func runLoop(pipestance *core.Pipestance, stepSecs int, vdrMode string,
	noExit bool, enableUI bool) {
	showedFailed := false
	showedComplete := false
	WAIT_SECS := 6

	pipestance.LoadMetadata()

	for {
		pipestance.RefreshState()

		// Check for completion states.
		state := pipestance.GetState()
		if state == "complete" {
			if vdrMode == "disable" {
				core.LogInfo("runtime", "VDR disabled. No files killed.")
			} else {
				killReport := pipestance.VDRKill()
				core.LogInfo("runtime", "VDR killed %d files, %s.",
					killReport.Count, humanize.Bytes(killReport.Size))
			}
			pipestance.Unlock()
			pipestance.PostProcess()
			if !showedComplete {
				pipestance.OnFinishHook()
				showedComplete = true
			}
			if noExit {
				core.Println("Pipestance completed successfully, staying alive because --noexit given.")
				break
			} else {
				if enableUI {
					// Give time for web ui client to get last update.
					core.Println("Waiting %d seconds for UI to do final refresh.", WAIT_SECS)
					time.Sleep(time.Second * time.Duration(WAIT_SECS))
				}
				core.Println("Pipestance completed successfully!")
				os.Exit(0)
			}
		} else if state == "failed" {
			pipestance.Unlock()
			if !showedFailed {
				pipestance.OnFinishHook()
				if _, preflight, _, log, kind, errPaths := pipestance.GetFatalError(); kind == "assert" {
					// Print preflight check failures.
					core.Println("\n[%s] %s\n", "error", log)
					if preflight {
						os.Exit(2)
					} else {
						os.Exit(1)
					}
				} else if len(errPaths) > 0 {
					// Build relative path to _errors file
					errPath, _ := filepath.Rel(filepath.Dir(pipestance.GetPath()), errPaths[0])

					// Print path to _errors metadata file in failed stage.
					core.Println("\n[%s] Pipestance failed. Please see log at:\n%s\n", "error", errPath)
				}
			}
			if noExit {
				// If pipestance failed but we're staying alive, only print this once
				// as long as we stay failed.
				if !showedFailed {
					showedFailed = true
					core.Println("Pipestance failed, staying alive because --noexit given.")
				}
			} else {
				if enableUI {
					// Give time for web ui client to get last update.
					core.Println("Waiting %d seconds for UI to do final refresh.", WAIT_SECS)
					time.Sleep(time.Second * time.Duration(WAIT_SECS))
					core.Println("Pipestance failed. Use --noexit option to keep UI running after failure.")
				}
				os.Exit(1)
			}
		} else {
			// If we went from failed to something else, allow the failure message to
			// be shown once if we fail again.
			showedFailed = false

			// Check job heartbeats.
			pipestance.CheckHeartbeats()

			// Step all nodes.
			pipestance.StepNodes()
		}

		// Wait for a bit.
		time.Sleep(time.Second * time.Duration(stepSecs))
	}
}

func main() {
	core.SetupSignalHandlers()

	//=========================================================================
	// Commandline argument and environment variables.
	//=========================================================================
	// Parse commandline.
	doc := `Martian Pipeline Runner.

Usage:
    mrp <call.mro> <pipestance_name> [options]
    mrp -h | --help | --version

Options:
    --jobmode=MODE      Job manager to use. Valid options:
                            local (default), sge, lsf, or a .template file
    --localcores=NUM    Set max cores the pipeline may request at one time.
                            Only applies when --jobmode=local.
    --localmem=NUM      Set max GB the pipeline may request at one time.
                            Only applies when --jobmode=local.
    --mempercore=NUM    Specify min GB per core on your cluster.
                            Only applies in cluster jobmodes.
    --maxjobs=NUM       Set max jobs submitted to cluster at one time.
                            Only applies in cluster jobmodes.
    --jobinterval=NUM   Set delay between submitting jobs to cluster, in ms.
                            Only applies in cluster jobmodes.

    --vdrmode=MODE      Enables Volatile Data Removal. Valid options:
                            post (default), rolling, or disable

    --nopreflight       Skips preflight stages.
    --uiport=NUM        Serve UI at http://<hostname>:NUM
    --noexit            Keep UI running after pipestance completes or fails.
    --onfinish=EXEC     Run this when pipeline finishes, success or fail.
    --zip               Zip metadata files after pipestance completes.
    --tags=TAGS         Tag pipestance with comma-separated key:value pairs.

    --profile=MODE      Enables stage performance profiling. Valid options:
                            disable (default), cpu, mem, or line
    --stackvars         Print local variables in stage code stack trace.
    --monitor           Kill jobs that exceed requested memory resources.
    --inspect           Inspect pipestance without resetting failed stages.
    --debug             Enable debug logging for local job manager.
    --stest             Substitute real stages with stress-testing stage.

    -h --help           Show this message.
    --version           Show version.`
	martianVersion := core.GetVersion()
	opts, _ := docopt.Parse(doc, nil, true, martianVersion, false)
	core.Println("Martian Runtime - %s", martianVersion)
	core.LogInfo("cmdline", strings.Join(os.Args, " "))

	martianFlags := ""
	if martianFlags = os.Getenv("MROFLAGS"); len(martianFlags) > 0 {
		martianOptions := strings.Split(martianFlags, " ")
		core.ParseMroFlags(opts, doc, martianOptions, []string{"call.mro", "pipestance"})
		core.LogInfo("environ", "MROFLAGS=%s", martianFlags)
	}

	// Requested cores and memory.
	reqCores := -1
	if value := opts["--localcores"]; value != nil {
		if value, err := strconv.Atoi(value.(string)); err == nil {
			reqCores = value
			core.LogInfo("options", "--localcores=%d", reqCores)
		}
	}
	reqMem := -1
	if value := opts["--localmem"]; value != nil {
		if value, err := strconv.Atoi(value.(string)); err == nil {
			reqMem = value
			core.LogInfo("options", "--localmem=%d", reqMem)
		}
	}
	reqMemPerCore := -1
	if value := opts["--mempercore"]; value != nil {
		if value, err := strconv.Atoi(value.(string)); err == nil {
			reqMemPerCore = value
			core.LogInfo("options", "--mempercore=%d", reqMemPerCore)
		}
	}

	// Max parallel jobs.
	maxJobs := -1
	if value := opts["--maxjobs"]; value != nil {
		if value, err := strconv.Atoi(value.(string)); err == nil {
			maxJobs = value
			core.LogInfo("options", "--maxjobs=%d", maxJobs)
		}
	}
	// frequency (in milliseconds) that jobs will be sent to the queue
	// (this is a minimum bound, as it may take longer to emit jobs)
	jobFreqMillis := -1
	if value := opts["--jobinterval"]; value != nil {
		if value, err := strconv.Atoi(value.(string)); err == nil {
			jobFreqMillis = value
			core.LogInfo("options", "--jobinterval=%d", jobFreqMillis)
		}
	}

	// Special to resources mappings
	jobResources := ""
	if value := os.Getenv("MRO_JOBRESOURCES"); len(value) > 0 {
		jobResources = value
		core.LogInfo("options", "MRO_JOBRESOURCES=%s", jobResources)
	}

	// Compute MRO path.
	cwd, _ := filepath.Abs(path.Dir(os.Args[0]))
	mroPaths := core.ParseMroPath(cwd)
	if value := os.Getenv("MROPATH"); len(value) > 0 {
		mroPaths = core.ParseMroPath(value)
	}
	mroVersion, _ := core.GetMroVersion(mroPaths)
	core.LogInfo("environ", "MROPATH=%s", core.FormatMroPath(mroPaths))
	core.LogInfo("version", "MRO Version=%s", mroVersion)

	// Compute job manager.
	jobMode := "local"
	if value := opts["--jobmode"]; value != nil {
		jobMode = value.(string)
	}
	core.LogInfo("options", "--jobmode=%s", jobMode)

	// Compute vdrMode.
	vdrMode := "post"
	if value := opts["--vdrmode"]; value != nil {
		vdrMode = value.(string)
	}
	core.LogInfo("options", "--vdrmode=%s", vdrMode)
	core.VerifyVDRMode(vdrMode)

	// Compute onfinish
	onfinish := ""
	if value := opts["--onfinish"]; value != nil {
		onfinish = value.(string)
		core.VerifyOnFinish(onfinish)
	}

	// Compute profiling mode.
	profileMode := "disable"
	if value := opts["--profile"]; value != nil {
		profileMode = value.(string)
	}
	core.LogInfo("options", "--profile=%s", profileMode)
	core.VerifyProfileMode(profileMode)

	// Compute UI port.
	uiport := ""
	enableUI := false
	if value := opts["--uiport"]; value != nil {
		uiport = value.(string)
		enableUI = true
	}
	if enableUI {
		core.LogInfo("options", "--uiport=%s", uiport)
	}

	// Parse tags.
	tags := []string{}
	if value := opts["--tags"]; value != nil {
		tags = core.ParseTagsOpt(value.(string))
	}
	for _, tag := range tags {
		core.LogInfo("options", "--tag='%s'", tag)
	}

	// Compute stackVars flag.
	stackVars := opts["--stackvars"].(bool)
	core.LogInfo("options", "--stackvars=%v", stackVars)

	zip := opts["--zip"].(bool)
	core.LogInfo("options", "--zip=%v", zip)

	noExit := opts["--noexit"].(bool)
	core.LogInfo("options", "--noexit=%v", noExit)

	skipPreflight := opts["--nopreflight"].(bool)
	core.LogInfo("options", "--nopreflight=%v", skipPreflight)

	psid := opts["<pipestance_name>"].(string)
	invocationPath := opts["<call.mro>"].(string)
	pipestancePath := path.Join(cwd, psid)
	stepSecs := 3
	checkSrc := true
	readOnly := false
	enableMonitor := opts["--monitor"].(bool)
	inspect := opts["--inspect"].(bool)
	debug := opts["--debug"].(bool)
	stest := opts["--stest"].(bool)
	envs := map[string]string{}

	// Validate psid.
	core.DieIf(core.ValidateID(psid))

	// Get hostname and username.
	hostname, err := os.Hostname()
	if err != nil {
		hostname = "localhost"
	}
	user, err := user.Current()
	username := "unknown"
	if err == nil {
		username = user.Username
	}

	//=========================================================================
	// Configure Martian runtime.
	//=========================================================================
	rt := core.NewRuntimeWithCores(jobMode, vdrMode, profileMode, martianVersion,
<<<<<<< HEAD
		reqCores, reqMem, reqMemPerCore, maxJobs, jobFreqMillis, jobResources, stackVars,
		zip, skipPreflight, enableMonitor, debug, stest)
=======
		reqCores, reqMem, reqMemPerCore, maxJobs, jobFreqMillis, stackVars, zip,
		skipPreflight, enableMonitor, debug, stest, onfinish)
>>>>>>> 7e1d686c
	rt.MroCache.CacheMros(mroPaths)

	// Print this here because the log makes more sense when this appears before
	// the runloop messages start to appear.
	if enableUI {
		core.Println("Serving UI at http://%s:%s", hostname, uiport)
	} else {
		core.LogInfo("webserv", "UI disabled.")
	}

	//=========================================================================
	// Invoke pipestance or Reattach if exists.
	//=========================================================================
	data, err := ioutil.ReadFile(invocationPath)
	core.DieIf(err)
	invocationSrc := string(data)
	executingPreflight := !skipPreflight

	pipestance, err := rt.InvokePipeline(invocationSrc, invocationPath, psid, pipestancePath,
		mroPaths, mroVersion, envs, tags)
	if err != nil {
		if _, ok := err.(*core.PipestanceExistsError); ok {
			executingPreflight = false
			// If it already exists, try to reattach to it.
			if pipestance, err = rt.ReattachToPipestance(psid, pipestancePath, invocationSrc,
				mroPaths, mroVersion, envs, checkSrc, readOnly); err == nil {
				martianVersion, mroVersion, _ = pipestance.GetVersions()
				if !inspect {
					err = pipestance.Reset()
				}
			}
		}
		core.DieIf(err)
	}
	if executingPreflight {
		core.Println("\nRunning preflight checks (please wait)...")
	}

	// Start writing (including cached entries) to log file.
	core.LogTee(path.Join(pipestancePath, "_log"))

	//=========================================================================
	// Collect pipestance static info.
	//=========================================================================
	info := map[string]string{
		"hostname":   hostname,
		"username":   username,
		"cwd":        cwd,
		"binpath":    core.RelPath(os.Args[0]),
		"cmdline":    strings.Join(os.Args, " "),
		"pid":        strconv.Itoa(os.Getpid()),
		"start":      pipestance.GetTimestamp(),
		"version":    martianVersion,
		"pname":      pipestance.GetPname(),
		"psid":       psid,
		"state":      pipestance.GetState(),
		"jobmode":    jobMode,
		"maxcores":   strconv.Itoa(rt.JobManager.GetMaxCores()),
		"maxmemgb":   strconv.Itoa(rt.JobManager.GetMaxMemGB()),
		"invokepath": invocationPath,
		"invokesrc":  invocationSrc,
		"mropath":    core.FormatMroPath(mroPaths),
		"mroprofile": profileMode,
		"mroport":    uiport,
		"mroversion": mroVersion,
	}

	//=========================================================================
	// Register with mrv.
	//=========================================================================
	if mrvhost := os.Getenv("MRVHOST"); len(mrvhost) > 0 {
		u := url.URL{
			Scheme: "http",
			Host:   mrvhost,
			Path:   "/register",
		}
		form := url.Values{}
		for k, v := range info {
			form.Add(k, v)
		}
		if res, err := http.PostForm(u.String(), form); err == nil {
			if content, err := ioutil.ReadAll(res.Body); err == nil {
				if res.StatusCode == 200 {
					uiport = string(content)
				}
			} else {
				core.LogError(err, "mrvcli", "Could not read response from mrv %s.", u.String())
			}
		} else {
			core.LogError(err, "mrvcli", "HTTP request failed %s.", u.String())
		}
	}

	//=========================================================================
	// Start web server.
	//=========================================================================
	if enableUI && len(uiport) > 0 {
		go runWebServer(uiport, rt, pipestance, info)
	}

	//=========================================================================
	// Start run loop.
	//=========================================================================
	go runLoop(pipestance, stepSecs, vdrMode, noExit, enableUI)

	// Let daemons take over.
	done := make(chan bool)
	<-done
}<|MERGE_RESOLUTION|>--- conflicted
+++ resolved
@@ -6,8 +6,6 @@
 package main
 
 import (
-	"github.com/10XDev/docopt.go"
-	"github.com/dustin/go-humanize"
 	"io/ioutil"
 	"martian/core"
 	"net/http"
@@ -19,6 +17,9 @@
 	"strconv"
 	"strings"
 	"time"
+
+	"github.com/10XDev/docopt.go"
+	"github.com/dustin/go-humanize"
 )
 
 //=============================================================================
@@ -326,13 +327,8 @@
 	// Configure Martian runtime.
 	//=========================================================================
 	rt := core.NewRuntimeWithCores(jobMode, vdrMode, profileMode, martianVersion,
-<<<<<<< HEAD
 		reqCores, reqMem, reqMemPerCore, maxJobs, jobFreqMillis, jobResources, stackVars,
-		zip, skipPreflight, enableMonitor, debug, stest)
-=======
-		reqCores, reqMem, reqMemPerCore, maxJobs, jobFreqMillis, stackVars, zip,
-		skipPreflight, enableMonitor, debug, stest, onfinish)
->>>>>>> 7e1d686c
+		zip, skipPreflight, enableMonitor, debug, stest, onfinish)
 	rt.MroCache.CacheMros(mroPaths)
 
 	// Print this here because the log makes more sense when this appears before
