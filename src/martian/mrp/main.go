--- conflicted
+++ resolved
@@ -140,11 +140,7 @@
                                (Only applies in local jobmode)
     --mempercore=<num>       Set max GB each job may use at one time.
                                (Only applies in non-local jobmodes)
-<<<<<<< HEAD
     --maxjobs=<num>          Set maximum number of concurrent jobs at one time.
-=======
-    --maxparalleljobs=<num>  Set maximum number of concurrent jobs at one time.
->>>>>>> c1451917
                                (Only applies in non-local jobmodes)
     --nopreflight            Skips preflight stages.
     --monitor                Kill jobs when using more than requested memory resources.
@@ -189,21 +185,11 @@
 	}
 
 	// Max parallel jobs.
-<<<<<<< HEAD
 	maxJobs := -1
 	if value := opts["--maxjobs"]; value != nil {
 		if value, err := strconv.Atoi(value.(string)); err == nil {
 			maxJobs = value
 			core.LogInfo("options", "--maxjobs=%d", maxJobs)
-=======
-	maxParallelJobs := -1
-	if value := opts["--maxparalleljobs"]; value != nil {
-		if value, err := strconv.Atoi(value.(string)); err == nil {
-			maxParallelJobs = value
-			core.LogInfo("options", "--maxparalleljobs=%d", maxParallelJobs)
->>>>>>> c1451917
-		}
-	}
 
 	// Compute MRO path.
 	cwd, _ := filepath.Abs(path.Dir(os.Args[0]))
@@ -301,11 +287,7 @@
 	// Configure Martian runtime.
 	//=========================================================================
 	rt := core.NewRuntimeWithCores(jobMode, vdrMode, profileMode, martianVersion,
-<<<<<<< HEAD
 		reqCores, reqMem, reqMemPerCore, maxJobs, stackVars, zip,
-=======
-		reqCores, reqMem, reqMemPerCore, maxParallelJobs, stackVars, zip,
->>>>>>> c1451917
 		skipPreflight, enableMonitor, debug, stest)
 	rt.MroCache.CacheMros(mroPath)
 
